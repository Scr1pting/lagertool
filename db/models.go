package db

import (
	"time"
)

type Location struct {
	tableName struct{} `pg:"location"`
	ID        int      `json:"id" pg:"id,pk"`
	Campus    string   `json:"campus,omitempty" pg:"campus"`
	Building  string   `json:"building,omitempty" pg:"building"`
	Room      string   `json:"room,omitempty" pg:"room"`
	Shelf     string   `json:"shelf,omitempty" pg:"shelf"`
	ShelfUnit string   `json:"shelfunit,omitempty" pg:"shelfunit"`
}

type Item struct {
	tableName struct{} `pg:"item"`
	ID        int      `json:"id" pg:"id,pk"`
	Name      string   `json:"name" pg:"name"`
	Category  string   `json:"category" pg:"category"`
}

type Person struct {
	tableName struct{} `pg:"person"`
	ID        int      `json:"id" pg:"id,pk"`
	Firstname string   `json:"firstname" pg:"firstname"`
	Lastname  string   `json:"lastname" pg:"lastname"`
	SlackID   string   `json:"slack_id" pg:"slack_id"`
	// Slack Information missing
}
type Inventory struct {
	tableName  struct{} `pg:"inventory"`
	ID         int      `json:"id" pg:"id,pk"`
	LocationId int      `json:"location_id" pg:"location_id"`
	ItemId     int      `json:"item_id" pg:"item_id"`
	Amount     int      `json:"amount" pg:"amount"`
	Note       string   `json:"note" pg:"note"`
}

type Loans struct {
	tableName struct{}  `pg:"loans"`
	ID        int       `json:"id" pg:"id,pk"`
<<<<<<< HEAD
	PersonId  int       `json:"person_id" pg:"person_id,fk"`
	ItemID    int       `json:"item_id" pg:"item_id,fk"`
=======
	PersonId  int       `json:"person_id" pg:"person_id"`
	PermID    int       `json:"perm_id" pg:"perm_id"`
>>>>>>> dd081680
	Amount    int       `json:"amount" pg:"amount"`
	Begin     time.Time `json:"begin" pg:"begin"`
	Until     time.Time `json:"until,omitempty" pg:"until"`
}<|MERGE_RESOLUTION|>--- conflicted
+++ resolved
@@ -41,13 +41,8 @@
 type Loans struct {
 	tableName struct{}  `pg:"loans"`
 	ID        int       `json:"id" pg:"id,pk"`
-<<<<<<< HEAD
-	PersonId  int       `json:"person_id" pg:"person_id,fk"`
-	ItemID    int       `json:"item_id" pg:"item_id,fk"`
-=======
 	PersonId  int       `json:"person_id" pg:"person_id"`
 	PermID    int       `json:"perm_id" pg:"perm_id"`
->>>>>>> dd081680
 	Amount    int       `json:"amount" pg:"amount"`
 	Begin     time.Time `json:"begin" pg:"begin"`
 	Until     time.Time `json:"until,omitempty" pg:"until"`
