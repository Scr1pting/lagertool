package api

import (
	"github.com/gin-gonic/gin"
	"github.com/go-pg/pg/v10"
	"lagertool.com/main/config"
)

func SetupRoutes(r *gin.Engine, dbCon *pg.DB, cfg *config.Config) {
	h := NewHandler(dbCon, cfg)

	// Location endpoints
	r.GET("/locations", h.GetAllLocations)
	r.GET("/locations/:id", h.GetLocationByID)
	r.POST("/locations", h.CreateLocation)
	r.PUT("/locations/:id", h.UpdateLocation)
	r.DELETE("/locations/:id", h.DeleteLocation)

	// Item endpoints
	r.GET("/items", h.GetAllItems)
	r.GET("/items/search", h.SearchItems)
	r.GET("/items/:id", h.GetItemByID)
	r.POST("/items", h.CreateItem)
	r.PUT("/items/:id", h.UpdateItem)
	r.DELETE("/items/:id", h.DeleteItem)

	// Inventory (IsIn) endpoints
	r.GET("/inventory", h.GetAllInventory)
	r.GET("/inventory/location/:location_id", h.GetInventoryByLocation)
	r.GET("/inventory/item/:item_id", h.GetInventoryByItem)
	r.GET("/inventory/:id", h.GetInventoryByID)
	r.POST("/inventory", h.CreateInventory)
	r.PUT("/inventory/:id", h.UpdateInventory)
	r.PATCH("/inventory/:id/amount", h.UpdateInventoryAmount)
	r.DELETE("/inventory/:id", h.DeleteInventory)
	r.POST("/inventory/new_item", h.InsertNewItem)

	// Person endpoints
	r.GET("/persons", h.GetAllPersons)
	r.GET("/persons/search", h.SearchPersons)
	r.GET("/persons/:id", h.GetPersonByID)
	r.POST("/persons", h.CreatePerson)
	r.PUT("/persons/:id", h.UpdatePerson)
	r.DELETE("/persons/:id", h.DeletePerson)

	// Loans endpoints
	r.GET("/loans", h.GetAllLoans)
	r.GET("/loans/person/:person_id", h.GetLoansByPerson)
	r.GET("/loans/permanent/:perm_id", h.GetLoansByPermanent)
	r.GET("/loans/overdue", h.GetOverdueLoans)
	r.GET("/loans/:id", h.GetLoanByID)
	r.POST("/loans", h.CreateLoan)
	r.PUT("/loans/:id", h.UpdateLoan)
	r.DELETE("/loans/:id", h.DeleteLoan)

	// Searches
	r.GET("/search", h.Search)
	r.GET("/borrows", h.GetLoansWithPerson)
	r.GET("/borrows_count", h.BorrowCounter)

	// Slack Events endpoint
	r.POST("/slack/events", h.Events)
	r.POST("/slack/interactivity", h.Interactivity)
<<<<<<< HEAD

	// Event endpoints
	r.GET("/events", h.GetAllEvents)
	r.POST("/events", h.CreateEvent)
	r.GET("/events/:id", h.GetEventByID)
	r.PUT("/events/:id", h.UpdateEvent)
	r.DELETE("/events/:id", h.DeleteEvent)

	// Event helpers endpoints
	r.GET("/events/:id/helpers", h.GetEventHelpers)
	r.POST("/events/:id/helpers", h.AddEventHelper)
	r.DELETE("/events/:id/helpers/:person_id", h.RemoveEventHelper)

	// Event loans endpoints
	r.GET("/events/:id/loans/active", h.GetActiveEventLoans)
	r.POST("/events/:id/loans/return-all", h.ReturnAllEventLoans)
	r.GET("/events/:id/loans", h.GetEventLoans)
	r.POST("/events/:id/loans", h.CreateEventLoan)
	r.POST("/events/:id/loans/:loan_id/return", h.ReturnEventLoan)

	// Person event loans endpoint
	r.GET("/persons/:id/event-loans", h.GetEventLoansByPerson)
=======
	r.POST("/slack/borrow", h.BorrowHandler)
>>>>>>> ba63b01f
}<|MERGE_RESOLUTION|>--- conflicted
+++ resolved
@@ -61,7 +61,7 @@
 	// Slack Events endpoint
 	r.POST("/slack/events", h.Events)
 	r.POST("/slack/interactivity", h.Interactivity)
-<<<<<<< HEAD
+  r.POST("/slack/borrow", h.BorrowHandler)
 
 	// Event endpoints
 	r.GET("/events", h.GetAllEvents)
@@ -84,7 +84,5 @@
 
 	// Person event loans endpoint
 	r.GET("/persons/:id/event-loans", h.GetEventLoansByPerson)
-=======
-	r.POST("/slack/borrow", h.BorrowHandler)
->>>>>>> ba63b01f
+	
 }