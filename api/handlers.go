--- conflicted
+++ resolved
@@ -5,11 +5,8 @@
 	"crypto/tls"
 	"encoding/csv"
 	"fmt"
-<<<<<<< HEAD
 	"io/ioutil"
 	"log"
-=======
->>>>>>> 510d82a8
 	"net/http"
 	"strconv"
 	"strings"
@@ -17,12 +14,9 @@
 
 	"github.com/gin-gonic/gin"
 	"github.com/go-pg/pg/v10"
-<<<<<<< HEAD
 	"github.com/sashabaranov/go-openai"
 	"github.com/slack-go/slack"
 	"lagertool.com/main/chatbot"
-=======
->>>>>>> 510d82a8
 	"lagertool.com/main/config"
 	"lagertool.com/main/db"
 	"lagertool.com/main/util"
@@ -1803,266 +1797,4 @@
 		"message":  "CSV processed",
 		"inserted": inserted,
 	})
-<<<<<<< HEAD
-}
-
-func callAPIhelper(client *http.Client, url string) (string, error) {
-	resp, err := client.Get(url)
-	if err != nil {
-		return "", err
-	}
-	defer resp.Body.Close()
-	body, err := ioutil.ReadAll(resp.Body)
-	if err != nil {
-		return "", err
-	}
-	return string(body), nil
-
-}
-
-func callInternalAPI(action string, params map[string]string) (string, error) {
-	tr := &http.Transport{
-		TLSClientConfig: &tls.Config{
-			MinVersion: tls.VersionTLS12,
-		},
-	}
-	client := &http.Client{Transport: tr}
-
-	switch action {
-	case "get_items":
-
-		return callAPIhelper(client, "https://05.hackathon.ethz.ch/api/items")
-	case "get_inventory":
-		return callAPIhelper(client, "https://05.hackathon.ethz.ch/api/inventory")
-	case "get_locations":
-		return callAPIhelper(client, "https://05.hackathon.ethz.ch/api/locations")
-	case "get_loans":
-		return callAPIhelper(client, "https://05.hackathon.ethz.ch/api/loans")
-	case "get_shelves":
-		return callAPIhelper(client, "https://05.hackathon.ethz.ch/api/shelves")
-	case "get_persons":
-		return callAPIhelper(client, "https://05.hackathon.ethz.ch/api/persons")
-	case "none":
-		return "", nil
-	default:
-		return "", fmt.Errorf("unknown action: %s", action)
-	}
-}
-
-// Refactored ChatHandler to perform a second AI call to interpret API data.
-func (h *Handler) ChatHandler(c *gin.Context) {
-	var req struct {
-		Message string `json:"message"`
-	}
-	if err := c.BindJSON(&req); err != nil {
-		c.JSON(http.StatusBadRequest, gin.H{"error": "invalid request"})
-		return
-	}
-
-	ctx := context.Background()
-
-	// --- Step 1: Call AI to determine action (Tool Call) ---
-	firstResp, err := h.Ai.Client.CreateChatCompletion(
-		ctx,
-		openai.ChatCompletionRequest{
-			Model: openai.GPT4oMini,
-			Messages: []openai.ChatCompletionMessage{
-				{Role: "system", Content: h.Ai.SysPrompt},
-				{Role: "user", Content: req.Message},
-			},
-			ResponseFormat: &openai.ChatCompletionResponseFormat{
-				Type: openai.ChatCompletionResponseFormatTypeJSONObject,
-			},
-		},
-	)
-	if err != nil {
-		c.JSON(http.StatusInternalServerError, gin.H{"error": fmt.Sprintf("AI decision error: %v", err)})
-		return
-	}
-
-	var tool chatbot.ToolCall
-	if err := json.Unmarshal([]byte(firstResp.Choices[0].Message.Content), &tool); err != nil {
-		c.JSON(http.StatusInternalServerError, gin.H{"error": "bad AI JSON for tool decision"})
-		return
-	}
-
-	// Default reply is the initial reply from the AI
-	finalReply := tool.Reply
-
-	// --- Step 2: Perform API call if needed ---
-	if tool.Action != "none" {
-		data, err := callInternalAPI(tool.Action, tool.Params)
-
-		if err != nil {
-			// If API call fails, just append an error message to the AI's initial reply
-			finalReply += fmt.Sprintf("\n\n(I tried calling your API but got an error: %v)", err)
-		} else {
-			// If API call succeeds, perform the second AI call for interpretation
-
-			// --- Step 3: Call AI again to interpret the data (Natural Language Generation) ---
-
-			// Construct messages for the interpretation call
-			messages := []openai.ChatCompletionMessage{
-				// System prompt is kept general, focusing on role
-				{Role: "system", Content: "You are an assistant. The user asked a question, and a tool was called. Your job now is to analyze the tool's raw output (provided below) and generate a single, final, user-friendly, natural language response based on it. Do not use JSON."},
-
-				// The raw data is provided as a system message to the model
-				{Role: "system", Content: fmt.Sprintf("Tool %s completed. Raw Data:\n%s", tool.Action, data)},
-
-				// Add the original user message for context
-				{Role: "user", Content: req.Message},
-			}
-
-			secondResp, interpretErr := h.Ai.Client.CreateChatCompletion(
-				ctx,
-				openai.ChatCompletionRequest{
-					Model:    openai.GPT4oMini,
-					Messages: messages,
-					// No ResponseFormat is specified, defaulting to natural text
-				},
-			)
-
-			if interpretErr != nil {
-				log.Printf("AI interpretation error: %v", interpretErr)
-				// Fallback: If the interpretation call fails, return the raw data with an explanation
-				finalReply = fmt.Sprintf("I retrieved the data, but the AI failed to format it (Error: %v). Here is the raw data:\n%s", interpretErr, data)
-			} else {
-				// Success! Use the natural language reply from the second call
-				finalReply = secondResp.Choices[0].Message.Content
-			}
-		}
-	}
-
-	c.JSON(http.StatusOK, gin.H{"reply": finalReply})
-}
-
-func handleMessage(h *Handler, api *slack.Client, channel string, session *slack1.BorrowSession, text string, user *slack.User) {
-	switch session.Stage {
-	//case "start":
-	//api.PostMessage(channel, slack.MsgOptionText("Hi! What would you like to borrow? (just the item name)", false))
-	//session.Stage = "awaiting_item"
-
-	case "awaiting_item":
-		session.Item = text
-		res, err := h.LocalSearchInventory(text)
-		if err != nil {
-			api.PostMessage(channel, slack.MsgOptionText("Internal Error", false))
-			return
-		} else if len(res) == 0 {
-			api.PostMessage(channel, slack.MsgOptionText("No item with this name found", false))
-			return
-		} else if res[0].ItemName != text {
-			api.PostMessage(channel, slack.MsgOptionText(fmt.Sprintf("Did you meant %s? Then please correct it", res[0].ItemName), false))
-			return
-		}
-		api.PostMessage(channel, slack.MsgOptionText("How many do you need?", false))
-		session.Stage = "awaiting_quantity"
-
-	case "awaiting_quantity":
-		qty, err := strconv.Atoi(text)
-		if err != nil {
-			api.PostMessage(channel, slack.MsgOptionText("Please enter a valid number.", false))
-			return
-		}
-		res, err := h.LocalSearchItems(session.Item)
-		if err != nil {
-			api.PostMessage(channel, slack.MsgOptionText("Internal Error", false))
-			return
-		}
-		id := res[0].ID
-		res2, err := h.LocalGetInventoryByItem(id)
-		if err != nil {
-			api.PostMessage(channel, slack.MsgOptionText("Internal Error", false))
-			return
-		}
-		count := 0
-		for _, inv := range res2 {
-			count += inv.Amount
-		}
-		if count < qty {
-			api.PostMessage(channel, slack.MsgOptionText("Not enough of that items in storage. Please enter a smaller amount", false))
-			return
-		}
-		session.Quantity = qty
-		api.PostMessage(channel, slack.MsgOptionText("From where do you want to borrow it? (Campus;Building;Room)", false))
-		session.Stage = "awaiting_source"
-
-	case "awaiting_source":
-		session.Source = text
-		// Create the datepicker element
-		datePicker := slack.NewDatePickerBlockElement("due_date_selected")
-		datePicker.InitialDate = time.Now().Format("2006-01-02")
-
-		// Text section explaining what to do
-		textSection := slack.NewSectionBlock(
-			slack.NewTextBlockObject("mrkdwn", "Please pick a due date:", false, false),
-			nil,
-			nil,
-		)
-		// Action block with the datepicker
-		actionBlock := slack.NewActionBlock(
-			"due_date_action",
-			datePicker,
-		)
-
-		// Send the message
-		api.PostMessage(channel,
-			slack.MsgOptionBlocks(
-				textSection,
-				actionBlock,
-			),
-		)
-		session.Stage = "awaiting_due_date"
-
-	case "awaiting_due_date":
-		layout := "2006-01-02"
-		dueDate, err := time.Parse(layout, text)
-		if err != nil {
-			api.PostMessage(channel, slack.MsgOptionText("Please enter the date in YYYY-MM-DD format.", false))
-			return
-		}
-		if dueDate.Before(time.Now()) {
-			api.PostMessage(channel, slack.MsgOptionText("Please enter a date later than today", false))
-			return
-		}
-		session.DueDate = dueDate
-		api.PostMessage(channel, slack.MsgOptionText(
-			fmt.Sprintf("✅ Got it! You want %d %s(s) from %s until %s. I’ll check and confirm!",
-				session.Quantity, session.Item, session.Source, session.DueDate.Format("Jan 2, 2006")),
-			false))
-		api.PostMessage(channel, slack.MsgOptionText("Type 'confirm' to finalize.", false))
-		session.Stage = "confirm"
-	case "confirm":
-		if strings.ToLower(text) == "confirm" {
-			db.SlackBorrow(h.Cfg, db.Borrow{
-				Item:     session.Item,
-				Amount:   session.Quantity,
-				Location: session.Source,
-				DueDate:  session.DueDate,
-				UserID:   user.ID,
-				UserName: user.Name,
-			})
-			_, _, err := api.PostMessage(
-				session.GroupChannel,
-				slack.MsgOptionText(
-					fmt.Sprintf(
-						"<@%s> borrowed *%d %s* (due %s).",
-						user.ID,
-						session.Quantity,
-						session.Item,
-						session.DueDate.Format("Jan 2"),
-					),
-					false,
-				),
-			)
-			if err != nil {
-				log.Println("Error posting to group:", err)
-			}
-
-		}
-		session.Stage = "awaiting_item"
-
-	}
-=======
->>>>>>> 510d82a8
 }