--- conflicted
+++ resolved
@@ -971,7 +971,6 @@
 	c.JSON(http.StatusOK, gin.H{"message": "loan deleted successfully"})
 }
 
-<<<<<<< HEAD
 // ReturnLoan godoc
 // @Summary Mark a loan as returned
 // @Description Mark a loan as returned by setting the returned flag to true and recording the return timestamp
@@ -1082,10 +1081,8 @@
 	c.JSON(http.StatusOK, loans)
 }
 
-=======
 // ============================== Scripts
 // searches for similar strings in DB.Model([]db.Item)
->>>>>>> 8e21ad2c
 func (h *Handler) Search(c *gin.Context) {
 	search_term := c.Query("search_term")
 	if search_term == "" {
