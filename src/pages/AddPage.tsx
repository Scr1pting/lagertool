--- conflicted
+++ resolved
@@ -6,12 +6,9 @@
   type RestrictedSearchItem,
 } from "@/components/RestrictedSearch"
 import { Button } from "@/components/ui/button"
-<<<<<<< HEAD
 import FileUploader from "@/components/FileUploader"
-=======
 import fetchShelfUnitDetail from "@/api/getShelfUnit"
 import { type ShelfUnitDetail } from "@/api/types"
->>>>>>> 11c37f51
 
 type CategoryValue = "consumable" | "nonConsumable"
 
