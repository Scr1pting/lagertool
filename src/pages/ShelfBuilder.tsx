import { useCallback, useMemo, useState } from 'react';
import {
  DndContext,
  DragOverlay,
  PointerSensor,
  useSensor,
  useSensors,
  type DragCancelEvent,
  type DragEndEvent,
  type DragStartEvent,
} from '@dnd-kit/core';

import { Palette, Canvas } from '../features/shelves/';
import {
  ITEM_CATALOG,
  type ShelfColumn,
  type ShelfItem,
  type ShelfItemType,
} from '../features/shelves/types/shelf';
import { type DragItemData, type DropTargetData } from '../features/shelves/types/drag';
import { MAX_STACK_UNITS } from '../features/shelves/util/shelfUnits';
import { makeId } from '../features/shelves/util/ids';
import { ShelfPieceInner } from '../features/shelves/components/ShelfPiece';

<<<<<<< HEAD
const totalUnits = (pieces: ShelfItem[]): number =>
  pieces.reduce((sum, piece) => sum + piece.heightUnits, 0);

// === Subcomponents ===
interface PaletteProps {
  onDragStart: (type: ShelfItemType) => (event: React.DragEvent<HTMLDivElement>) => void;
}

const Palette = ({ onDragStart }: PaletteProps) => (
  <aside className={styles.palette}>
    <div>
      <h2 className={styles.paletteTitle}>Shelf elements</h2>
      <p className={styles.paletteHint}>Drag elements into the builder on the right. Items snap precisely into columns.</p>
    </div>

    <div className={styles.paletteList}>
      {(Object.keys(ITEM_CATALOG) as ShelfItemType[]).map((itemType) => {
        const definition = ITEM_CATALOG[itemType];
        return (
          <div key={itemType} className={styles.paletteItem}>
            <div
              className={`${styles.piece} ${styles.paletteShape}`}
              style={{ width: SHELF_WIDTH, height: definition.pixelHeight }}
              draggable
              onDragStart={onDragStart(itemType)}
              role='button'
              aria-label={definition.label}
              data-type={itemType}
            />
            <span className={styles.paletteCaption}>{definition.label}</span>
          </div>
        );
      })}
    </div>
  </aside>
);

interface CanvasProps {
  columns: ShelfColumn[];
  columnRanges: PieceRange[][];
  dropZoneStyle: DropZoneStyle;
  contentWidth: number;
  draggingPieceId: string | null;
  poofingPieces: string[];
  dropZoneRef: RefObject<HTMLDivElement | null>;
  canvasRef: RefObject<HTMLDivElement | null>;
  onDragOver: (event: React.DragEvent<HTMLDivElement>) => void;
  onDrop: (event: React.DragEvent<HTMLDivElement>) => void;
  onPieceDragStart: (columnIndex: number, piece: ShelfItem) => (event: React.DragEvent<HTMLDivElement>) => void;
  onPieceDragEnd: (event: React.DragEvent<HTMLDivElement>) => void;
}

const Canvas = ({
  columns,
  columnRanges,
  dropZoneStyle,
  contentWidth,
  draggingPieceId,
  poofingPieces,
  dropZoneRef,
  canvasRef,
  onDragOver,
  onDrop,
  onPieceDragStart,
  onPieceDragEnd,
}: CanvasProps) => {
  return (
    <section className={styles.board}>
      <div
        className={styles.dropZone}
        ref={dropZoneRef}
        onDragOver={onDragOver}
        onDrop={onDrop}
        role='grid'
        aria-label='Shelf builder workspace'
        style={dropZoneStyle}
      >
        <div className={styles.canvasViewport}>
          <div className={styles.canvas} style={{ width: contentWidth }} ref={canvasRef}>
            {columns.length === 0 && (
              <div className={styles.boardEmpty}>
                <span className={styles.boardEmptyText}>Drop a shelf to begin</span>
              </div>
            )}

            {columns.map((column, columnIndex) => {
              const currentRanges = columnRanges[columnIndex] ?? [];
              const leftRanges = columnRanges[columnIndex - 1] ?? [];
              const rightRanges = columnRanges[columnIndex + 1] ?? [];

              let accumulatedUnits = 0;
              return column.pieces.map((piece, pieceIndex) => {
                const definition = ITEM_CATALOG[piece.type];
                const isDragging = draggingPieceId === piece.id;
                const isPoofing = poofingPieces.includes(piece.id);
                const bottomUnits = accumulatedUnits;
                accumulatedUnits += piece.heightUnits;
=======
import styles from './ShelfBuilder.module.css';
>>>>>>> 5aaa75ba


const totalUnits = (pieces: ShelfItem[]) => pieces.reduce((sum, piece) => sum + piece.heightUnits, 0);

const createColumn = (pieces: ShelfItem[] = []): ShelfColumn => ({
  id: `column-${makeId()}`,
  pieces,
});


<<<<<<< HEAD
                return (
                  <div
                    key={piece.id}
                    className={`${styles.piece} ${styles.canvasPiece} ${isDragging ? styles.pieceDragging : ''} ${
                      isPoofing ? styles.piecePoof : ''
                    }`}
                    draggable={!isPoofing}
                    onDragStart={onPieceDragStart(columnIndex, piece)}
                    onDragEnd={onPieceDragEnd}
                    style={{
                      width: SHELF_WIDTH,
                      height: definition.pixelHeight,
                      left: columnIndex * (SHELF_WIDTH + COLUMN_GAP),
                      bottom: bottomUnits * BASE_HEIGHT,
                      pointerEvents: isPoofing ? 'none' : undefined,
                      borderLeftWidth: hasLeftNeighbor ? BORDER_HALF : BORDER_FULL,
                      borderRightWidth: hasRightNeighbor ? BORDER_HALF : BORDER_FULL,
                      borderTopWidth: hasPieceAbove ? BORDER_HALF : BORDER_FULL,
                      borderBottomWidth: hasPieceBelow ? BORDER_HALF : 0,
                      borderStyle: 'solid',
                      borderColor: '#cccccc',
                    }}
                    role='button'
                    aria-grabbed={isDragging}
                    aria-label={`${definition.label} – height ratio ${piece.type === 'high' ? '0.8' : '0.4'}:1`}
                    data-type={piece.type}
                  />
                );
              });
            })}
          </div>
        </div>
      </div>
    </section>
  );
};
=======
const placePiece = (
  columns: ShelfColumn[],
  piece: ShelfItem,
  target: DropTargetData
): ShelfColumn[] | null => {
  if (target.kind === 'edge') {
    const freshColumn = createColumn([piece]);
    return target.position === 'left' ? [freshColumn, ...columns] : [...columns, freshColumn];
  } else {
    const nextColumns: ShelfColumn[] = [];
    let placed = false;
>>>>>>> 5aaa75ba

    for (const column of columns) {
      if (column.id !== target.columnId) {
        nextColumns.push(column);
        continue;
      }

      if (MAX_STACK_UNITS - totalUnits(column.pieces) < piece.heightUnits) {
        return null;
      }

      nextColumns.push({
        ...column,
        pieces: [piece, ...column.pieces],
      });
      placed = true;
    }

    return placed ? nextColumns : null;
  }
};


const ShelfBuilder = () => {
  const sensors = useSensors(
    useSensor(PointerSensor, {
      activationConstraint: { distance: 6 },
    })
  );

  const [columns, setColumns] = useState<ShelfColumn[]>([]);
  const [activeDrag, setActiveDrag] = useState<DragItemData | null>(null);

  const handleDragStart = useCallback((event: DragStartEvent) => {
    const data = event.active.data.current as DragItemData | undefined;
    if (!data) {
      setActiveDrag(null);
    } else {
      setActiveDrag(data);
    }
  }, []);

  const handleDragEnd = useCallback(
    (event: DragEndEvent) => {
      const activeData = event.active.data.current as DragItemData | undefined;
      const overData = event.over?.data.current as DropTargetData | undefined;

      setActiveDrag(null);

      if (!activeData) {
        return;
      }

      // Remove elements that are moved outside the drag area
      if (!overData) {
        if (activeData.source === 'board') {
          setColumns((previousColumns) => {
            return previousColumns
              .map((column) => ({
                ...column,
                pieces: column.pieces.filter((piece) => piece.id !== activeData.pieceId),
              }))
              .filter((column) => column.pieces.length > 0); // Also remove empty columns
          });
        }
        return;
      }

      // Handle moving elements from the palette into the canvas
      if (activeData.source === 'palette') {
        const definition = ITEM_CATALOG[activeData.itemType];
        const newPiece: ShelfItem = {
          id: makeId(),
          type: activeData.itemType,
          heightUnits: definition.unitHeight,
        };

        setColumns((previousColumns) => {
          const nextColumns = placePiece(previousColumns, newPiece, overData);
          if (!nextColumns) {
            return previousColumns;
          }
          return nextColumns;
        });
        return;
      
      // Handle moving elements from one position to another
      } else {
        setColumns((previousColumns) => {
          const originColumnIndex = previousColumns.findIndex(
            (column) => column.id === activeData.columnId
          );
          if (originColumnIndex === -1) {
            return previousColumns;
          }

          const originColumn = previousColumns[originColumnIndex];
          const pieceIndex = originColumn.pieces.findIndex(
            (piece) => piece.id === activeData.pieceId
          );
          if (pieceIndex === -1) {
            return previousColumns;
          }

          const movingPiece = originColumn.pieces[pieceIndex];
          const columnsWithoutPiece = previousColumns.map((column, index) =>
            index === originColumnIndex
              ? { ...column, pieces: column.pieces.filter((piece) => piece.id !== movingPiece.id) }
              : column
          );

          const nextColumns = placePiece(columnsWithoutPiece, movingPiece, overData);
          return nextColumns?.filter((column) => column.pieces.length > 0) ?? previousColumns;
        });
      }
    },
    []
  );

  const handleDragCancel = useCallback((_: DragCancelEvent) => {
    setActiveDrag(null);
  }, []);
  
  const overlayNode = useMemo(() => {
    if (!activeDrag) {
      return null;
    }

    const resolveType = (): ShelfItemType | null => {
      if (activeDrag.source === 'palette') {
        return activeDrag.itemType;
      }

      const column = columns.find((candidate) => candidate.id === activeDrag.columnId);
      const piece = column?.pieces.find((candidate) => candidate.id === activeDrag.pieceId);
      return piece?.type ?? null;
    };

    const pieceType = resolveType();
    if (!pieceType) {
      return null;
    }
    
    return (
      <ShelfPieceInner itemDef={ITEM_CATALOG[pieceType]} />
    );
  }, [activeDrag, columns]);

  return (
    <DndContext
      sensors={sensors}
      onDragStart={handleDragStart}
      onDragEnd={handleDragEnd}
      onDragCancel={handleDragCancel}
    >
      <div className={styles.wrapper}>
        <Palette />
        <Canvas columns={columns} />
      </div>

      <DragOverlay dropAnimation={null}>{overlayNode}</DragOverlay>
    </DndContext>
  );
};

export default ShelfBuilder;<|MERGE_RESOLUTION|>--- conflicted
+++ resolved
@@ -22,107 +22,7 @@
 import { makeId } from '../features/shelves/util/ids';
 import { ShelfPieceInner } from '../features/shelves/components/ShelfPiece';
 
-<<<<<<< HEAD
-const totalUnits = (pieces: ShelfItem[]): number =>
-  pieces.reduce((sum, piece) => sum + piece.heightUnits, 0);
-
-// === Subcomponents ===
-interface PaletteProps {
-  onDragStart: (type: ShelfItemType) => (event: React.DragEvent<HTMLDivElement>) => void;
-}
-
-const Palette = ({ onDragStart }: PaletteProps) => (
-  <aside className={styles.palette}>
-    <div>
-      <h2 className={styles.paletteTitle}>Shelf elements</h2>
-      <p className={styles.paletteHint}>Drag elements into the builder on the right. Items snap precisely into columns.</p>
-    </div>
-
-    <div className={styles.paletteList}>
-      {(Object.keys(ITEM_CATALOG) as ShelfItemType[]).map((itemType) => {
-        const definition = ITEM_CATALOG[itemType];
-        return (
-          <div key={itemType} className={styles.paletteItem}>
-            <div
-              className={`${styles.piece} ${styles.paletteShape}`}
-              style={{ width: SHELF_WIDTH, height: definition.pixelHeight }}
-              draggable
-              onDragStart={onDragStart(itemType)}
-              role='button'
-              aria-label={definition.label}
-              data-type={itemType}
-            />
-            <span className={styles.paletteCaption}>{definition.label}</span>
-          </div>
-        );
-      })}
-    </div>
-  </aside>
-);
-
-interface CanvasProps {
-  columns: ShelfColumn[];
-  columnRanges: PieceRange[][];
-  dropZoneStyle: DropZoneStyle;
-  contentWidth: number;
-  draggingPieceId: string | null;
-  poofingPieces: string[];
-  dropZoneRef: RefObject<HTMLDivElement | null>;
-  canvasRef: RefObject<HTMLDivElement | null>;
-  onDragOver: (event: React.DragEvent<HTMLDivElement>) => void;
-  onDrop: (event: React.DragEvent<HTMLDivElement>) => void;
-  onPieceDragStart: (columnIndex: number, piece: ShelfItem) => (event: React.DragEvent<HTMLDivElement>) => void;
-  onPieceDragEnd: (event: React.DragEvent<HTMLDivElement>) => void;
-}
-
-const Canvas = ({
-  columns,
-  columnRanges,
-  dropZoneStyle,
-  contentWidth,
-  draggingPieceId,
-  poofingPieces,
-  dropZoneRef,
-  canvasRef,
-  onDragOver,
-  onDrop,
-  onPieceDragStart,
-  onPieceDragEnd,
-}: CanvasProps) => {
-  return (
-    <section className={styles.board}>
-      <div
-        className={styles.dropZone}
-        ref={dropZoneRef}
-        onDragOver={onDragOver}
-        onDrop={onDrop}
-        role='grid'
-        aria-label='Shelf builder workspace'
-        style={dropZoneStyle}
-      >
-        <div className={styles.canvasViewport}>
-          <div className={styles.canvas} style={{ width: contentWidth }} ref={canvasRef}>
-            {columns.length === 0 && (
-              <div className={styles.boardEmpty}>
-                <span className={styles.boardEmptyText}>Drop a shelf to begin</span>
-              </div>
-            )}
-
-            {columns.map((column, columnIndex) => {
-              const currentRanges = columnRanges[columnIndex] ?? [];
-              const leftRanges = columnRanges[columnIndex - 1] ?? [];
-              const rightRanges = columnRanges[columnIndex + 1] ?? [];
-
-              let accumulatedUnits = 0;
-              return column.pieces.map((piece, pieceIndex) => {
-                const definition = ITEM_CATALOG[piece.type];
-                const isDragging = draggingPieceId === piece.id;
-                const isPoofing = poofingPieces.includes(piece.id);
-                const bottomUnits = accumulatedUnits;
-                accumulatedUnits += piece.heightUnits;
-=======
 import styles from './ShelfBuilder.module.css';
->>>>>>> 5aaa75ba
 
 
 const totalUnits = (pieces: ShelfItem[]) => pieces.reduce((sum, piece) => sum + piece.heightUnits, 0);
@@ -133,44 +33,6 @@
 });
 
 
-<<<<<<< HEAD
-                return (
-                  <div
-                    key={piece.id}
-                    className={`${styles.piece} ${styles.canvasPiece} ${isDragging ? styles.pieceDragging : ''} ${
-                      isPoofing ? styles.piecePoof : ''
-                    }`}
-                    draggable={!isPoofing}
-                    onDragStart={onPieceDragStart(columnIndex, piece)}
-                    onDragEnd={onPieceDragEnd}
-                    style={{
-                      width: SHELF_WIDTH,
-                      height: definition.pixelHeight,
-                      left: columnIndex * (SHELF_WIDTH + COLUMN_GAP),
-                      bottom: bottomUnits * BASE_HEIGHT,
-                      pointerEvents: isPoofing ? 'none' : undefined,
-                      borderLeftWidth: hasLeftNeighbor ? BORDER_HALF : BORDER_FULL,
-                      borderRightWidth: hasRightNeighbor ? BORDER_HALF : BORDER_FULL,
-                      borderTopWidth: hasPieceAbove ? BORDER_HALF : BORDER_FULL,
-                      borderBottomWidth: hasPieceBelow ? BORDER_HALF : 0,
-                      borderStyle: 'solid',
-                      borderColor: '#cccccc',
-                    }}
-                    role='button'
-                    aria-grabbed={isDragging}
-                    aria-label={`${definition.label} – height ratio ${piece.type === 'high' ? '0.8' : '0.4'}:1`}
-                    data-type={piece.type}
-                  />
-                );
-              });
-            })}
-          </div>
-        </div>
-      </div>
-    </section>
-  );
-};
-=======
 const placePiece = (
   columns: ShelfColumn[],
   piece: ShelfItem,
@@ -182,7 +44,6 @@
   } else {
     const nextColumns: ShelfColumn[] = [];
     let placed = false;
->>>>>>> 5aaa75ba
 
     for (const column of columns) {
       if (column.id !== target.columnId) {
