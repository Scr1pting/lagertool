<<<<<<< HEAD
import { type ShelfColumn } from "../types/shelf";
import { type CreateShelfPayload, type ShelfColumnPayload } from "./types";

const API_BASE_URL =
	import.meta.env?.VITE_API_BASE_URL ?? "https://05.hackathon.ethz.ch/api";
const SHELVES_ENDPOINT = `${API_BASE_URL}/shelves`;
=======
import { type Shelf } from "../types/shelf";

const SHELVES_ENDPOINT = "https://05.hackathon.ethz.ch/api/shelves";
>>>>>>> 0efe65b2

const parseErrorMessage = async (response: Response) => {
	try {
		const data = (await response.json()) as { message?: string } | undefined;
		if (data && typeof data.message === "string" && data.message.trim().length > 0) {
			return data.message;
		}
	} catch {
		// Ignore JSON parse errors; fall back to status text.
	}

	return response.statusText || "Unknown error";
};

<<<<<<< HEAD
export const serializeColumns = (columns: ShelfColumn[]): ShelfColumnPayload[] => {
	return columns.map((column) => ({
		id: column.id,
		elements: column.elements.map((element) => ({
			id: element.id,
			type: element.type,
		})),
	}));
};

const postShelf = async (payload: CreateShelfPayload) => {
=======
const postShelf = async (payload: Shelf) => {
>>>>>>> 0efe65b2
	const response = await fetch(SHELVES_ENDPOINT, {
		method: "POST",
		headers: {
			"Content-Type": "application/json",
		},
		body: JSON.stringify(payload),
	});

	if (!response.ok) {
		const message = await parseErrorMessage(response);
		throw new Error(message);
	}

	if (response.status !== 204) {
		// Ensure we drain the body for keep-alive connections.
		try {
			await response.json();
		} catch {
			await response.text().catch(() => undefined);
		}
	}
};

export default postShelf;<|MERGE_RESOLUTION|>--- conflicted
+++ resolved
@@ -1,15 +1,6 @@
-<<<<<<< HEAD
-import { type ShelfColumn } from "../types/shelf";
-import { type CreateShelfPayload, type ShelfColumnPayload } from "./types";
-
-const API_BASE_URL =
-	import.meta.env?.VITE_API_BASE_URL ?? "https://05.hackathon.ethz.ch/api";
-const SHELVES_ENDPOINT = `${API_BASE_URL}/shelves`;
-=======
 import { type Shelf } from "../types/shelf";
 
 const SHELVES_ENDPOINT = "https://05.hackathon.ethz.ch/api/shelves";
->>>>>>> 0efe65b2
 
 const parseErrorMessage = async (response: Response) => {
 	try {
@@ -24,21 +15,7 @@
 	return response.statusText || "Unknown error";
 };
 
-<<<<<<< HEAD
-export const serializeColumns = (columns: ShelfColumn[]): ShelfColumnPayload[] => {
-	return columns.map((column) => ({
-		id: column.id,
-		elements: column.elements.map((element) => ({
-			id: element.id,
-			type: element.type,
-		})),
-	}));
-};
-
-const postShelf = async (payload: CreateShelfPayload) => {
-=======
 const postShelf = async (payload: Shelf) => {
->>>>>>> 0efe65b2
 	const response = await fetch(SHELVES_ENDPOINT, {
 		method: "POST",
 		headers: {
