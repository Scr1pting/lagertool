--- conflicted
+++ resolved
@@ -24,14 +24,12 @@
 type FormStatus = "idle" | "submitting" | "success" | "error";
 
 type FormValues = {
-  shelfId: string;
   name: string;
   building: string;
   room: string;
 };
 
 const INITIAL_VALUES: FormValues = {
-  shelfId: "",
   name: "",
   building: "CAB",
   room: "",
@@ -45,9 +43,7 @@
   const updateValue = useCallback(
     (field: keyof FormValues) =>
       (event: ChangeEvent<HTMLInputElement>) => {
-        const rawValue = event.target.value;
-        const nextValue =
-          field === "shelfId" ? rawValue.toUpperCase() : rawValue;
+        const nextValue = event.target.value;
         setValues((prev) => ({ ...prev, [field]: nextValue }));
         if (status === "success") {
           setStatus("idle");
@@ -71,11 +67,7 @@
 
       try {
         await postShelf({
-<<<<<<< HEAD
-          id: values.shelfId.trim(),
-=======
           id: makeId(),
->>>>>>> 0efe65b2
           name: values.name.trim(),
           building: values.building.trim(),
           room: values.room.trim(),
@@ -83,12 +75,7 @@
         });
 
         setStatus("success");
-        setValues((prev) => ({
-          shelfId: "",
-          name: "",
-          building: prev.building,
-          room: "",
-        }));
+        setValues((prev) => ({ name: "", building: prev.building, room: "" }));
       } catch (submitError) {
         setStatus("error");
         if (submitError instanceof Error) {
@@ -98,41 +85,14 @@
         }
       }
     },
-<<<<<<< HEAD
-    [
-      columns.length,
-      serializedColumns,
-      values.building,
-      values.name,
-      values.room,
-      values.shelfId,
-    ]
-=======
     [columns.length, columns, values.building, values.name, values.room]
->>>>>>> 0efe65b2
   );
 
-  const isSubmitDisabled =
-    status === "submitting" ||
-    columns.length === 0 ||
-    values.shelfId.trim().length === 0;
+  const isSubmitDisabled = status === "submitting" || columns.length === 0;
 
   return (
     <form onSubmit={handleSubmit}>
       <FieldGroup className="gap-4">
-        <Field>
-          <div className="grid grid-cols-3 items-center gap-4">
-            <Label htmlFor="shelf-id">Shelf ID</Label>
-            <Input
-              id="shelf-id"
-              value={values.shelfId}
-              onChange={updateValue("shelfId")}
-              placeholder="SHELF1"
-              className="col-span-2 h-8 uppercase"
-              required
-            />
-          </div>
-        </Field>
         <Field>
           <div className="grid grid-cols-3 items-center gap-4">
             <Label htmlFor="shelf-name">Name</Label>
