import { useEffect } from 'react';
import { Routes, Route } from 'react-router-dom';

import ShelfBuilder from './pages/ShelfBuilder';
import Search from './pages/Search';
import BorrowedPage from './pages/BorrowedPage';
import BorrowPage from './pages/BorrowPage';
<<<<<<< HEAD
import AddPage from './pages/AddPage';
import LocationPage from './pages/LocationPage';
import AddPersonPage from './pages/AddPersonPage';
import EventsPage from './pages/EventsPage';
import ItemDetailsPage from './pages/ItemDetailsPage';
import PersonHistoryPage from './pages/PersonHistoryPage';


function App() {
  return (
    <>
      <NavBar />
      <main className="pt-28">
        <Routes>
          <Route path="/search" element={<Search />} />
          <Route path="/shelf-builder" element={<ShelfBuilder />} />
          <Route path="/borrowed" element={<BorrowedPage />} />
          <Route path="/borrow" element={<BorrowPage />} />
          <Route path="/locations" element={<LocationPage />} />
          <Route path="/add" element={<AddPage />} />
          <Route path="/persons" element={<AddPersonPage />} />
          <Route path="/persons/:personId" element={<PersonHistoryPage />} />
          <Route path="/items/:itemId" element={<ItemDetailsPage />} />
          <Route path="/events" element={<EventsPage />} />
        </Routes>
=======
import NavBar from './components/NavBar';


function App() {
  // Ensures darkmode
  useEffect(() => {
    const root = document.documentElement;
    root.dataset.theme = 'dark';
    root.classList.add('dark');
>>>>>>> 9b87f852

    return () => {
      delete root.dataset.theme;
      root.classList.remove('dark');
    };
  }, []);

  return (
    <main>
      <Routes>
        <Route path="/" element={<NavBar/>} />
        <Route path="/shelf-builder" element={<ShelfBuilder/> } />
        <Route path="/search" element={<Search />} />
        <Route path="/borrowed" element={<BorrowedPage />} />
        <Route path="/borrow" element={<BorrowPage />} />
      </Routes>
    </main>
  )
}

export default App<|MERGE_RESOLUTION|>--- conflicted
+++ resolved
@@ -5,7 +5,6 @@
 import Search from './pages/Search';
 import BorrowedPage from './pages/BorrowedPage';
 import BorrowPage from './pages/BorrowPage';
-<<<<<<< HEAD
 import AddPage from './pages/AddPage';
 import LocationPage from './pages/LocationPage';
 import AddPersonPage from './pages/AddPersonPage';
@@ -31,17 +30,6 @@
           <Route path="/items/:itemId" element={<ItemDetailsPage />} />
           <Route path="/events" element={<EventsPage />} />
         </Routes>
-=======
-import NavBar from './components/NavBar';
-
-
-function App() {
-  // Ensures darkmode
-  useEffect(() => {
-    const root = document.documentElement;
-    root.dataset.theme = 'dark';
-    root.classList.add('dark');
->>>>>>> 9b87f852
 
     return () => {
       delete root.dataset.theme;
