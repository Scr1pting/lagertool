<<<<<<< HEAD
import React from "react";
import NavBar from "./pages/NavBar";

function App() {
  return (
    <>
    <NavBar/>
    </>
=======
import { Routes, Route } from 'react-router-dom';

import ShelfBuilder from './pages/ShelfBuilder'


function App() {
  return (
    <Routes>
      <Route path="/" element={<ShelfBuilder />} />
    </Routes>
>>>>>>> a7a4ac68
  )
}

export default App<|MERGE_RESOLUTION|>--- conflicted
+++ resolved
@@ -1,24 +1,8 @@
-<<<<<<< HEAD
-import React from "react";
-import NavBar from "./pages/NavBar";
-
-function App() {
-  return (
-    <>
-    <NavBar/>
-    </>
-=======
-import { Routes, Route } from 'react-router-dom';
-
-import ShelfBuilder from './pages/ShelfBuilder'
-
-
 function App() {
   return (
     <Routes>
       <Route path="/" element={<ShelfBuilder />} />
     </Routes>
->>>>>>> a7a4ac68
   )
 }
 
