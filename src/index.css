@import "tailwindcss";
@import "tw-animate-css";

@custom-variant dark (&:is(.dark *));
:root {
  font-family: 'Inter', system-ui, -apple-system, BlinkMacSystemFont, 'Segoe UI', sans-serif;
  line-height: 1.5;
  font-weight: 400;

  color-scheme: dark;
  color: #e5e7eb;
  background-color: #050505;

  font-synthesis: none;
  text-rendering: optimizeLegibility;
  -webkit-font-smoothing: antialiased;
  -moz-osx-font-smoothing: grayscale;
  --radius: 0.625rem;
  --background: oklch(1 0 0);
  --foreground: oklch(0.145 0 0);
  --card: oklch(1 0 0);
  --card-foreground: oklch(0.145 0 0);
  --popover: oklch(1 0 0);
  --popover-foreground: oklch(0.145 0 0);
  --primary: oklch(0.205 0 0);
  --primary-foreground: oklch(0.985 0 0);
  --secondary: oklch(0.97 0 0);
  --secondary-foreground: oklch(0.205 0 0);
  --muted: oklch(0.97 0 0);
  --muted-foreground: oklch(0.556 0 0);
  --accent: oklch(0.97 0 0);
  --accent-foreground: oklch(0.205 0 0);
  --destructive: oklch(0.577 0.245 27.325);
  --border: oklch(0.922 0 0);
  --input: oklch(0.922 0 0);
  --ring: oklch(0.708 0 0);
  --chart-1: oklch(0.646 0.222 41.116);
  --chart-2: oklch(0.6 0.118 184.704);
  --chart-3: oklch(0.398 0.07 227.392);
  --chart-4: oklch(0.828 0.189 84.429);
  --chart-5: oklch(0.769 0.188 70.08);
  --sidebar: oklch(0.985 0 0);
  --sidebar-foreground: oklch(0.145 0 0);
  --sidebar-primary: oklch(0.205 0 0);
  --sidebar-primary-foreground: oklch(0.985 0 0);
  --sidebar-accent: oklch(0.97 0 0);
  --sidebar-accent-foreground: oklch(0.205 0 0);
  --sidebar-border: oklch(0.922 0 0);
  --sidebar-ring: oklch(0.708 0 0);
}

a {
  font-weight: 500;
  color: #d1d5db;
  text-decoration: underline;
  text-decoration-color: rgba(229, 231, 235, 0.4);
}
a:hover {
  color: #f4f4f5;
  text-decoration-color: rgba(250, 250, 250, 0.7);
}

body {
  margin: 0;
  min-width: 320px;
  min-height: 100vh;
  background: #050505;
}

button {
  border-radius: 4px;
  border: 1px solid #2f2f2f;
  padding: 0.6em 1.2em;
  font-size: 1em;
  font-weight: 500;
  font-family: inherit;
  background-color: #111111;
  color: #f4f4f5;
  cursor: pointer;
  transition: background-color 0.2s ease, border-color 0.2s ease;
}
button:hover {
  border-color: #f4f4f5;
  background-color: #1a1a1a;
}
button:focus,
button:focus-visible {
<<<<<<< HEAD
  outline: 4px auto -webkit-focus-ring-color;
}

@media (prefers-color-scheme: light) {
  :root {
    color: #213547;
    background-color: #ffffff;
  }
  a:hover {
    color: #747bff;
  }
  button {
    background-color: #f9f9f9;
  }
}

@theme inline {
  --radius-sm: calc(var(--radius) - 4px);
  --radius-md: calc(var(--radius) - 2px);
  --radius-lg: var(--radius);
  --radius-xl: calc(var(--radius) + 4px);
  --color-background: var(--background);
  --color-foreground: var(--foreground);
  --color-card: var(--card);
  --color-card-foreground: var(--card-foreground);
  --color-popover: var(--popover);
  --color-popover-foreground: var(--popover-foreground);
  --color-primary: var(--primary);
  --color-primary-foreground: var(--primary-foreground);
  --color-secondary: var(--secondary);
  --color-secondary-foreground: var(--secondary-foreground);
  --color-muted: var(--muted);
  --color-muted-foreground: var(--muted-foreground);
  --color-accent: var(--accent);
  --color-accent-foreground: var(--accent-foreground);
  --color-destructive: var(--destructive);
  --color-border: var(--border);
  --color-input: var(--input);
  --color-ring: var(--ring);
  --color-chart-1: var(--chart-1);
  --color-chart-2: var(--chart-2);
  --color-chart-3: var(--chart-3);
  --color-chart-4: var(--chart-4);
  --color-chart-5: var(--chart-5);
  --color-sidebar: var(--sidebar);
  --color-sidebar-foreground: var(--sidebar-foreground);
  --color-sidebar-primary: var(--sidebar-primary);
  --color-sidebar-primary-foreground: var(--sidebar-primary-foreground);
  --color-sidebar-accent: var(--sidebar-accent);
  --color-sidebar-accent-foreground: var(--sidebar-accent-foreground);
  --color-sidebar-border: var(--sidebar-border);
  --color-sidebar-ring: var(--sidebar-ring);
}

.dark {
  --background: oklch(0.145 0 0);
  --foreground: oklch(0.985 0 0);
  --card: oklch(0.205 0 0);
  --card-foreground: oklch(0.985 0 0);
  --popover: oklch(0.205 0 0);
  --popover-foreground: oklch(0.985 0 0);
  --primary: oklch(0.922 0 0);
  --primary-foreground: oklch(0.205 0 0);
  --secondary: oklch(0.269 0 0);
  --secondary-foreground: oklch(0.985 0 0);
  --muted: oklch(0.269 0 0);
  --muted-foreground: oklch(0.708 0 0);
  --accent: oklch(0.269 0 0);
  --accent-foreground: oklch(0.985 0 0);
  --destructive: oklch(0.704 0.191 22.216);
  --border: oklch(1 0 0 / 10%);
  --input: oklch(1 0 0 / 15%);
  --ring: oklch(0.556 0 0);
  --chart-1: oklch(0.488 0.243 264.376);
  --chart-2: oklch(0.696 0.17 162.48);
  --chart-3: oklch(0.769 0.188 70.08);
  --chart-4: oklch(0.627 0.265 303.9);
  --chart-5: oklch(0.645 0.246 16.439);
  --sidebar: oklch(0.205 0 0);
  --sidebar-foreground: oklch(0.985 0 0);
  --sidebar-primary: oklch(0.488 0.243 264.376);
  --sidebar-primary-foreground: oklch(0.985 0 0);
  --sidebar-accent: oklch(0.269 0 0);
  --sidebar-accent-foreground: oklch(0.985 0 0);
  --sidebar-border: oklch(1 0 0 / 10%);
  --sidebar-ring: oklch(0.556 0 0);
}

@layer base {
  * {
    @apply border-border outline-ring/50;
  }
  body {
    @apply bg-background text-foreground;
  }
}
=======
  outline: 2px solid #f4f4f5;
  outline-offset: 3px;
}
>>>>>>> f20377d4
<|MERGE_RESOLUTION|>--- conflicted
+++ resolved
@@ -85,21 +85,8 @@
 }
 button:focus,
 button:focus-visible {
-<<<<<<< HEAD
-  outline: 4px auto -webkit-focus-ring-color;
-}
-
-@media (prefers-color-scheme: light) {
-  :root {
-    color: #213547;
-    background-color: #ffffff;
-  }
-  a:hover {
-    color: #747bff;
-  }
-  button {
-    background-color: #f9f9f9;
-  }
+  outline: 2px solid #f4f4f5;
+  outline-offset: 3px;
 }
 
 @theme inline {
@@ -182,8 +169,3 @@
     @apply bg-background text-foreground;
   }
 }
-=======
-  outline: 2px solid #f4f4f5;
-  outline-offset: 3px;
-}
->>>>>>> f20377d4
