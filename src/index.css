@import "tailwindcss";
@import "tw-animate-css";
<<<<<<< HEAD

@custom-variant dark (&:is(.dark *));
:root {
  font-family: 'Inter', system-ui, -apple-system, BlinkMacSystemFont, 'Segoe UI', sans-serif;
  line-height: 1.5;
  font-weight: 400;
=======
>>>>>>> c124fad4

@custom-variant dark (&:is(.dark *));

<<<<<<< HEAD
  font-synthesis: none;
  text-rendering: optimizeLegibility;
  -webkit-font-smoothing: antialiased;
  -moz-osx-font-smoothing: grayscale;
  --radius: 0.625rem;
  --background: oklch(1 0 0);
  --foreground: oklch(0.145 0 0);
  --card: oklch(1 0 0);
  --card-foreground: oklch(0.145 0 0);
  --popover: oklch(1 0 0);
  --popover-foreground: oklch(0.145 0 0);
  --primary: oklch(0.205 0 0);
  --primary-foreground: oklch(0.985 0 0);
  --secondary: oklch(0.97 0 0);
  --secondary-foreground: oklch(0.205 0 0);
  --muted: oklch(0.97 0 0);
  --muted-foreground: oklch(0.556 0 0);
  --accent: oklch(0.97 0 0);
  --accent-foreground: oklch(0.205 0 0);
  --destructive: oklch(0.577 0.245 27.325);
  --border: oklch(0.922 0 0);
  --input: oklch(0.922 0 0);
  --ring: oklch(0.708 0 0);
  --chart-1: oklch(0.646 0.222 41.116);
  --chart-2: oklch(0.6 0.118 184.704);
  --chart-3: oklch(0.398 0.07 227.392);
  --chart-4: oklch(0.828 0.189 84.429);
  --chart-5: oklch(0.769 0.188 70.08);
  --sidebar: oklch(0.985 0 0);
  --sidebar-foreground: oklch(0.145 0 0);
  --sidebar-primary: oklch(0.205 0 0);
  --sidebar-primary-foreground: oklch(0.985 0 0);
  --sidebar-accent: oklch(0.97 0 0);
  --sidebar-accent-foreground: oklch(0.205 0 0);
  --sidebar-border: oklch(0.922 0 0);
  --sidebar-ring: oklch(0.708 0 0);
=======
@theme inline {
  --radius-sm: calc(var(--radius) - 4px);
  --radius-md: calc(var(--radius) - 2px);
  --radius-lg: var(--radius);
  --radius-xl: calc(var(--radius) + 4px);
  --color-background: var(--background);
  --color-foreground: var(--foreground);
  --color-card: var(--card);
  --color-card-foreground: var(--card-foreground);
  --color-popover: var(--popover);
  --color-popover-foreground: var(--popover-foreground);
  --color-primary: var(--primary);
  --color-primary-foreground: var(--primary-foreground);
  --color-secondary: var(--secondary);
  --color-secondary-foreground: var(--secondary-foreground);
  --color-muted: var(--muted);
  --color-muted-foreground: var(--muted-foreground);
  --color-accent: var(--accent);
  --color-accent-foreground: var(--accent-foreground);
  --color-destructive: var(--destructive);
  --color-border: var(--border);
  --color-input: var(--input);
  --color-ring: var(--ring);
  --color-chart-1: var(--chart-1);
  --color-chart-2: var(--chart-2);
  --color-chart-3: var(--chart-3);
  --color-chart-4: var(--chart-4);
  --color-chart-5: var(--chart-5);
  --color-sidebar: var(--sidebar);
  --color-sidebar-foreground: var(--sidebar-foreground);
  --color-sidebar-primary: var(--sidebar-primary);
  --color-sidebar-primary-foreground: var(--sidebar-primary-foreground);
  --color-sidebar-accent: var(--sidebar-accent);
  --color-sidebar-accent-foreground: var(--sidebar-accent-foreground);
  --color-sidebar-border: var(--sidebar-border);
  --color-sidebar-ring: var(--sidebar-ring);
>>>>>>> c124fad4
}

:root {
  --radius: 0.625rem;
  --background: oklch(1 0 0);
  --foreground: oklch(0.145 0 0);
  --card: oklch(1 0 0);
  --card-foreground: oklch(0.145 0 0);
  --popover: oklch(1 0 0);
  --popover-foreground: oklch(0.145 0 0);
  --primary: oklch(0.205 0 0);
  --primary-foreground: oklch(0.985 0 0);
  --secondary: oklch(0.97 0 0);
  --secondary-foreground: oklch(0.205 0 0);
  --muted: oklch(0.97 0 0);
  --muted-foreground: oklch(0.556 0 0);
  --accent: oklch(0.97 0 0);
  --accent-foreground: oklch(0.205 0 0);
  --destructive: oklch(0.577 0.245 27.325);
  --border: oklch(0.922 0 0);
  --input: oklch(0.922 0 0);
  --ring: oklch(0.708 0 0);
  --chart-1: oklch(0.646 0.222 41.116);
  --chart-2: oklch(0.6 0.118 184.704);
  --chart-3: oklch(0.398 0.07 227.392);
  --chart-4: oklch(0.828 0.189 84.429);
  --chart-5: oklch(0.769 0.188 70.08);
  --sidebar: oklch(0.985 0 0);
  --sidebar-foreground: oklch(0.145 0 0);
  --sidebar-primary: oklch(0.205 0 0);
  --sidebar-primary-foreground: oklch(0.985 0 0);
  --sidebar-accent: oklch(0.97 0 0);
  --sidebar-accent-foreground: oklch(0.205 0 0);
  --sidebar-border: oklch(0.922 0 0);
  --sidebar-ring: oklch(0.708 0 0);
}

.dark {
  --background: oklch(0.145 0 0);
  --foreground: oklch(0.985 0 0);
  --card: oklch(0.205 0 0);
  --card-foreground: oklch(0.985 0 0);
  --popover: oklch(0.205 0 0);
  --popover-foreground: oklch(0.985 0 0);
  --primary: oklch(0.922 0 0);
  --primary-foreground: oklch(0.205 0 0);
  --secondary: oklch(0.269 0 0);
  --secondary-foreground: oklch(0.985 0 0);
  --muted: oklch(0.269 0 0);
  --muted-foreground: oklch(0.708 0 0);
  --accent: oklch(0.269 0 0);
  --accent-foreground: oklch(0.985 0 0);
  --destructive: oklch(0.704 0.191 22.216);
  --border: oklch(1 0 0 / 10%);
  --input: oklch(1 0 0 / 15%);
  --ring: oklch(0.556 0 0);
  --chart-1: oklch(0.488 0.243 264.376);
  --chart-2: oklch(0.696 0.17 162.48);
  --chart-3: oklch(0.769 0.188 70.08);
  --chart-4: oklch(0.627 0.265 303.9);
  --chart-5: oklch(0.645 0.246 16.439);
  --sidebar: oklch(0.205 0 0);
  --sidebar-foreground: oklch(0.985 0 0);
  --sidebar-primary: oklch(0.488 0.243 264.376);
  --sidebar-primary-foreground: oklch(0.985 0 0);
  --sidebar-accent: oklch(0.269 0 0);
  --sidebar-accent-foreground: oklch(0.985 0 0);
  --sidebar-border: oklch(1 0 0 / 10%);
  --sidebar-ring: oklch(0.556 0 0);
}

<<<<<<< HEAD
button {
  border-radius: 4px;
  border: 1px solid #2f2f2f;
  padding: 0.6em 1.2em;
  font-size: 1em;
  font-weight: 500;
  font-family: inherit;
  background-color: #111111;
  color: #f4f4f5;
  cursor: pointer;
  transition: background-color 0.2s ease, border-color 0.2s ease;
}
button:hover {
  border-color: #f4f4f5;
  background-color: #1a1a1a;
}
button:focus,
button:focus-visible {
  outline: 2px solid #f4f4f5;
  outline-offset: 3px;
}

@theme inline {
  --radius-sm: calc(var(--radius) - 4px);
  --radius-md: calc(var(--radius) - 2px);
  --radius-lg: var(--radius);
  --radius-xl: calc(var(--radius) + 4px);
  --color-background: var(--background);
  --color-foreground: var(--foreground);
  --color-card: var(--card);
  --color-card-foreground: var(--card-foreground);
  --color-popover: var(--popover);
  --color-popover-foreground: var(--popover-foreground);
  --color-primary: var(--primary);
  --color-primary-foreground: var(--primary-foreground);
  --color-secondary: var(--secondary);
  --color-secondary-foreground: var(--secondary-foreground);
  --color-muted: var(--muted);
  --color-muted-foreground: var(--muted-foreground);
  --color-accent: var(--accent);
  --color-accent-foreground: var(--accent-foreground);
  --color-destructive: var(--destructive);
  --color-border: var(--border);
  --color-input: var(--input);
  --color-ring: var(--ring);
  --color-chart-1: var(--chart-1);
  --color-chart-2: var(--chart-2);
  --color-chart-3: var(--chart-3);
  --color-chart-4: var(--chart-4);
  --color-chart-5: var(--chart-5);
  --color-sidebar: var(--sidebar);
  --color-sidebar-foreground: var(--sidebar-foreground);
  --color-sidebar-primary: var(--sidebar-primary);
  --color-sidebar-primary-foreground: var(--sidebar-primary-foreground);
  --color-sidebar-accent: var(--sidebar-accent);
  --color-sidebar-accent-foreground: var(--sidebar-accent-foreground);
  --color-sidebar-border: var(--sidebar-border);
  --color-sidebar-ring: var(--sidebar-ring);
}

.dark {
  --background: oklch(0.145 0 0);
  --foreground: oklch(0.985 0 0);
  --card: oklch(0.205 0 0);
  --card-foreground: oklch(0.985 0 0);
  --popover: oklch(0.205 0 0);
  --popover-foreground: oklch(0.985 0 0);
  --primary: oklch(0.922 0 0);
  --primary-foreground: oklch(0.205 0 0);
  --secondary: oklch(0.269 0 0);
  --secondary-foreground: oklch(0.985 0 0);
  --muted: oklch(0.269 0 0);
  --muted-foreground: oklch(0.708 0 0);
  --accent: oklch(0.269 0 0);
  --accent-foreground: oklch(0.985 0 0);
  --destructive: oklch(0.704 0.191 22.216);
  --border: oklch(1 0 0 / 10%);
  --input: oklch(1 0 0 / 15%);
  --ring: oklch(0.556 0 0);
  --chart-1: oklch(0.488 0.243 264.376);
  --chart-2: oklch(0.696 0.17 162.48);
  --chart-3: oklch(0.769 0.188 70.08);
  --chart-4: oklch(0.627 0.265 303.9);
  --chart-5: oklch(0.645 0.246 16.439);
  --sidebar: oklch(0.205 0 0);
  --sidebar-foreground: oklch(0.985 0 0);
  --sidebar-primary: oklch(0.488 0.243 264.376);
  --sidebar-primary-foreground: oklch(0.985 0 0);
  --sidebar-accent: oklch(0.269 0 0);
  --sidebar-accent-foreground: oklch(0.985 0 0);
  --sidebar-border: oklch(1 0 0 / 10%);
  --sidebar-ring: oklch(0.556 0 0);
}

=======
>>>>>>> c124fad4
@layer base {
  * {
    @apply border-border outline-ring/50;
  }
  body {
    @apply bg-background text-foreground;
  }
<<<<<<< HEAD
}
=======
}
>>>>>>> c124fad4
<|MERGE_RESOLUTION|>--- conflicted
+++ resolved
@@ -1,55 +1,8 @@
 @import "tailwindcss";
 @import "tw-animate-css";
-<<<<<<< HEAD
-
-@custom-variant dark (&:is(.dark *));
-:root {
-  font-family: 'Inter', system-ui, -apple-system, BlinkMacSystemFont, 'Segoe UI', sans-serif;
-  line-height: 1.5;
-  font-weight: 400;
-=======
->>>>>>> c124fad4
 
 @custom-variant dark (&:is(.dark *));
 
-<<<<<<< HEAD
-  font-synthesis: none;
-  text-rendering: optimizeLegibility;
-  -webkit-font-smoothing: antialiased;
-  -moz-osx-font-smoothing: grayscale;
-  --radius: 0.625rem;
-  --background: oklch(1 0 0);
-  --foreground: oklch(0.145 0 0);
-  --card: oklch(1 0 0);
-  --card-foreground: oklch(0.145 0 0);
-  --popover: oklch(1 0 0);
-  --popover-foreground: oklch(0.145 0 0);
-  --primary: oklch(0.205 0 0);
-  --primary-foreground: oklch(0.985 0 0);
-  --secondary: oklch(0.97 0 0);
-  --secondary-foreground: oklch(0.205 0 0);
-  --muted: oklch(0.97 0 0);
-  --muted-foreground: oklch(0.556 0 0);
-  --accent: oklch(0.97 0 0);
-  --accent-foreground: oklch(0.205 0 0);
-  --destructive: oklch(0.577 0.245 27.325);
-  --border: oklch(0.922 0 0);
-  --input: oklch(0.922 0 0);
-  --ring: oklch(0.708 0 0);
-  --chart-1: oklch(0.646 0.222 41.116);
-  --chart-2: oklch(0.6 0.118 184.704);
-  --chart-3: oklch(0.398 0.07 227.392);
-  --chart-4: oklch(0.828 0.189 84.429);
-  --chart-5: oklch(0.769 0.188 70.08);
-  --sidebar: oklch(0.985 0 0);
-  --sidebar-foreground: oklch(0.145 0 0);
-  --sidebar-primary: oklch(0.205 0 0);
-  --sidebar-primary-foreground: oklch(0.985 0 0);
-  --sidebar-accent: oklch(0.97 0 0);
-  --sidebar-accent-foreground: oklch(0.205 0 0);
-  --sidebar-border: oklch(0.922 0 0);
-  --sidebar-ring: oklch(0.708 0 0);
-=======
 @theme inline {
   --radius-sm: calc(var(--radius) - 4px);
   --radius-md: calc(var(--radius) - 2px);
@@ -86,7 +39,6 @@
   --color-sidebar-accent-foreground: var(--sidebar-accent-foreground);
   --color-sidebar-border: var(--sidebar-border);
   --color-sidebar-ring: var(--sidebar-ring);
->>>>>>> c124fad4
 }
 
 :root {
@@ -158,103 +110,6 @@
   --sidebar-ring: oklch(0.556 0 0);
 }
 
-<<<<<<< HEAD
-button {
-  border-radius: 4px;
-  border: 1px solid #2f2f2f;
-  padding: 0.6em 1.2em;
-  font-size: 1em;
-  font-weight: 500;
-  font-family: inherit;
-  background-color: #111111;
-  color: #f4f4f5;
-  cursor: pointer;
-  transition: background-color 0.2s ease, border-color 0.2s ease;
-}
-button:hover {
-  border-color: #f4f4f5;
-  background-color: #1a1a1a;
-}
-button:focus,
-button:focus-visible {
-  outline: 2px solid #f4f4f5;
-  outline-offset: 3px;
-}
-
-@theme inline {
-  --radius-sm: calc(var(--radius) - 4px);
-  --radius-md: calc(var(--radius) - 2px);
-  --radius-lg: var(--radius);
-  --radius-xl: calc(var(--radius) + 4px);
-  --color-background: var(--background);
-  --color-foreground: var(--foreground);
-  --color-card: var(--card);
-  --color-card-foreground: var(--card-foreground);
-  --color-popover: var(--popover);
-  --color-popover-foreground: var(--popover-foreground);
-  --color-primary: var(--primary);
-  --color-primary-foreground: var(--primary-foreground);
-  --color-secondary: var(--secondary);
-  --color-secondary-foreground: var(--secondary-foreground);
-  --color-muted: var(--muted);
-  --color-muted-foreground: var(--muted-foreground);
-  --color-accent: var(--accent);
-  --color-accent-foreground: var(--accent-foreground);
-  --color-destructive: var(--destructive);
-  --color-border: var(--border);
-  --color-input: var(--input);
-  --color-ring: var(--ring);
-  --color-chart-1: var(--chart-1);
-  --color-chart-2: var(--chart-2);
-  --color-chart-3: var(--chart-3);
-  --color-chart-4: var(--chart-4);
-  --color-chart-5: var(--chart-5);
-  --color-sidebar: var(--sidebar);
-  --color-sidebar-foreground: var(--sidebar-foreground);
-  --color-sidebar-primary: var(--sidebar-primary);
-  --color-sidebar-primary-foreground: var(--sidebar-primary-foreground);
-  --color-sidebar-accent: var(--sidebar-accent);
-  --color-sidebar-accent-foreground: var(--sidebar-accent-foreground);
-  --color-sidebar-border: var(--sidebar-border);
-  --color-sidebar-ring: var(--sidebar-ring);
-}
-
-.dark {
-  --background: oklch(0.145 0 0);
-  --foreground: oklch(0.985 0 0);
-  --card: oklch(0.205 0 0);
-  --card-foreground: oklch(0.985 0 0);
-  --popover: oklch(0.205 0 0);
-  --popover-foreground: oklch(0.985 0 0);
-  --primary: oklch(0.922 0 0);
-  --primary-foreground: oklch(0.205 0 0);
-  --secondary: oklch(0.269 0 0);
-  --secondary-foreground: oklch(0.985 0 0);
-  --muted: oklch(0.269 0 0);
-  --muted-foreground: oklch(0.708 0 0);
-  --accent: oklch(0.269 0 0);
-  --accent-foreground: oklch(0.985 0 0);
-  --destructive: oklch(0.704 0.191 22.216);
-  --border: oklch(1 0 0 / 10%);
-  --input: oklch(1 0 0 / 15%);
-  --ring: oklch(0.556 0 0);
-  --chart-1: oklch(0.488 0.243 264.376);
-  --chart-2: oklch(0.696 0.17 162.48);
-  --chart-3: oklch(0.769 0.188 70.08);
-  --chart-4: oklch(0.627 0.265 303.9);
-  --chart-5: oklch(0.645 0.246 16.439);
-  --sidebar: oklch(0.205 0 0);
-  --sidebar-foreground: oklch(0.985 0 0);
-  --sidebar-primary: oklch(0.488 0.243 264.376);
-  --sidebar-primary-foreground: oklch(0.985 0 0);
-  --sidebar-accent: oklch(0.269 0 0);
-  --sidebar-accent-foreground: oklch(0.985 0 0);
-  --sidebar-border: oklch(1 0 0 / 10%);
-  --sidebar-ring: oklch(0.556 0 0);
-}
-
-=======
->>>>>>> c124fad4
 @layer base {
   * {
     @apply border-border outline-ring/50;
@@ -262,8 +117,4 @@
   body {
     @apply bg-background text-foreground;
   }
-<<<<<<< HEAD
-}
-=======
-}
->>>>>>> c124fad4
+}