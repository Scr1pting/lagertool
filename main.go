--- conflicted
+++ resolved
@@ -4,12 +4,9 @@
 	"log"
 
 	"github.com/gin-gonic/gin"
-<<<<<<< HEAD
-=======
 	"github.com/go-pg/pg/v10"
 	swaggerFiles "github.com/swaggo/files"
 	ginSwagger "github.com/swaggo/gin-swagger"
->>>>>>> 1e36c1b8
 	"lagertool.com/main/api"
 	"lagertool.com/main/db"
 	_ "lagertool.com/main/docs"
@@ -36,10 +33,6 @@
 	if err != nil {
 		log.Fatal("DBConnection failed: ", err)
 	}
-<<<<<<< HEAD
-	db.InitDB(dbConnection)
-	api.SetupRoutes(router, dbConnection)
-=======
 	defer func(db *pg.DB) {
 		err := db.Close()
 		if err != nil {
@@ -55,7 +48,6 @@
 	// Swagger endpoint
 	router.GET("/swagger/*any", ginSwagger.WrapHandler(swaggerFiles.Handler))
 
->>>>>>> 1e36c1b8
 	log.Println("🚀 Server running on http://localhost:8000")
 	log.Println("📚 Swagger UI available at http://localhost:8000/swagger/index.html")
 	err = router.Run(":8000")
