package main

import (
	"log"

	"github.com/gin-contrib/cors"
	"github.com/gin-gonic/gin"
	"github.com/go-pg/pg/v10"
	swaggerFiles "github.com/swaggo/files"
	ginSwagger "github.com/swaggo/gin-swagger"
	"lagertool.com/main/api"
	"lagertool.com/main/db"
	_ "lagertool.com/main/docs"
)

// @title Lagertool Inventory API
// @version 1.0
// @description Backend API for inventory management system tracking items, locations, and loans
// @termsOfService http://swagger.io/terms/

// @contact.name API Support
// @contact.email support@lagertool.com

// @license.name MIT
// @license.url https://opensource.org/licenses/MIT

// @host localhost:8000
// @BasePath /
// @schemes http

func main() {
<<<<<<< HEAD
	con, err := db.NewDBConn()
	if err != nil {
		log.Println("Fuck")
	}
	handler := api.NewHandler(con)
	log.Println("Creating objects.")
	strawberry := db.Item{Name: "Strawberry"}
	pear := db.Item{Name: "Pear"}
	bear := db.Item{Name: "Bear"}
	err1 := handler.LocalCreateItem(&strawberry)
	err2 := handler.LocalCreateItem(&bear)
	err3 := handler.LocalCreateItem(&pear)
	if err1 != nil && err2 != nil && err3 != nil {
		log.Println("ERROR when creating Item")
	}
	ti, _ := handler.LocalGetAllItems()
	for _, n := range ti {
		log.Println(n.Name)
	}
	sa := util.FindItemSearchTermsInDB(ti, "Strawberry")
	for _, s := range sa {
		i, _ := handler.LocalSearchItems(s)
		for _, v := range i {
			log.Println("%d : %s", v.ID, v.Name)
=======
	router := gin.Default()

	// Configure CORS middleware
	router.Use(cors.New(cors.Config{
		AllowOrigins:     []string{"*"}, // Allow all origins, or specify your frontend URL
		AllowMethods:     []string{"GET", "POST", "PUT", "PATCH", "DELETE", "OPTIONS"},
		AllowHeaders:     []string{"Origin", "Content-Type", "Accept", "Authorization"},
		ExposeHeaders:    []string{"Content-Length"},
		AllowCredentials: true,
	}))

	dbConnection, err := db.NewDBConn()

	if err != nil {
		log.Fatal("DBConnection failed: ", err)
	}
	defer func(db *pg.DB) {
		err := db.Close()
		if err != nil {
			log.Fatal(err)
>>>>>>> fc6e2162
		}
	}(dbConnection)

	db.InitDB(dbConnection)

	if err := db.InsertBasicData(dbConnection); err != nil {
		log.Printf("⚠️  Failed to insert test data: %v", err)
	}

	api.SetupRoutes(router, dbConnection)

	// Swagger endpoint
	router.GET("/swagger/*any", ginSwagger.WrapHandler(swaggerFiles.Handler))

	log.Println("🚀 Server running on http://localhost:8000")
	log.Println("📚 Swagger UI available at http://localhost:8000/swagger/index.html")
	err = router.Run(":8000")
	if err != nil {
		return
	}
}<|MERGE_RESOLUTION|>--- conflicted
+++ resolved
@@ -29,32 +29,6 @@
 // @schemes http
 
 func main() {
-<<<<<<< HEAD
-	con, err := db.NewDBConn()
-	if err != nil {
-		log.Println("Fuck")
-	}
-	handler := api.NewHandler(con)
-	log.Println("Creating objects.")
-	strawberry := db.Item{Name: "Strawberry"}
-	pear := db.Item{Name: "Pear"}
-	bear := db.Item{Name: "Bear"}
-	err1 := handler.LocalCreateItem(&strawberry)
-	err2 := handler.LocalCreateItem(&bear)
-	err3 := handler.LocalCreateItem(&pear)
-	if err1 != nil && err2 != nil && err3 != nil {
-		log.Println("ERROR when creating Item")
-	}
-	ti, _ := handler.LocalGetAllItems()
-	for _, n := range ti {
-		log.Println(n.Name)
-	}
-	sa := util.FindItemSearchTermsInDB(ti, "Strawberry")
-	for _, s := range sa {
-		i, _ := handler.LocalSearchItems(s)
-		for _, v := range i {
-			log.Println("%d : %s", v.ID, v.Name)
-=======
 	router := gin.Default()
 
 	// Configure CORS middleware
@@ -75,7 +49,6 @@
 		err := db.Close()
 		if err != nil {
 			log.Fatal(err)
->>>>>>> fc6e2162
 		}
 	}(dbConnection)
 
