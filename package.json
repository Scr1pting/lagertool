--- conflicted
+++ resolved
@@ -10,33 +10,20 @@
     "preview": "vite preview"
   },
   "dependencies": {
-<<<<<<< HEAD
-    "@radix-ui/react-dropdown-menu": "^2.1.16",
-    "@radix-ui/react-slot": "^1.2.3",
-    "@tailwindcss/vite": "^4.1.14",
-=======
     "@tailwindcss/vite": "^4.1.14",
     "@tanstack/react-table": "^8.21.3",
->>>>>>> c124fad4
     "class-variance-authority": "^0.7.1",
     "clsx": "^2.1.1",
     "lucide-react": "^0.545.0",
     "react": "^19.1.1",
     "react-dom": "^19.1.1",
-<<<<<<< HEAD
-    "react-icons": "^5.5.0",
-    "tailwind-merge": "^3.3.1",
-    "tailwindcss": "^4.1.14",
-    "react-router-dom": "^7.9.4"
-=======
     "react-router-dom": "^7.9.4",
     "tailwind-merge": "^3.3.1",
     "tailwindcss": "^4.1.14"
->>>>>>> c124fad4
   },
   "devDependencies": {
     "@eslint/js": "^9.36.0",
-    "@types/node": "^24.7.1",
+    "@types/node": "^24.6.0",
     "@types/react": "^19.1.16",
     "@types/react-dom": "^19.1.9",
     "@vitejs/plugin-react": "^5.0.4",
