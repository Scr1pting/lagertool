package db

import (
	"net"
	"time"
)

type Organisation struct {
	ID   int    `json:"id" pg:"id,pk"`
	Name string `json:"name" pg:"name"`
}

type User struct {
	tableName    struct{}  `pg:"user"`
	ID           int       `json:"id" pg:"id,pk"`
	Subject      string    `json:"subject" pg:"subject"`
	Issuer       string    `json:"issuer" pg:"issuer"`
	Email        string    `json:"email" pg:"email"`
	Name         string    `json:"name" pg:"name"`
	AccessToken  string    `json:"access_token" pg:"access_token"`
	RefreshToken string    `json:"refresh_token" pg:"refresh_token"`
	CreatedAt    time.Time `json:"created_at" pg:"created_at"`
	LastLogin    time.Time `json:"last_login" pg:"last_login"`

	//ShoppingCart *ShoppingCart `json:"shopping_cart" pg:"rel:has-one"`
}

type Session struct {
	tableName struct{}  `pg:"session"`
	ID        int       `json:"session_id" pg:"session_id"`
	UserID    int       `json:"user_id" pg:"user_id"`
	CreatedAt time.Time `json:"created_at" pg:"created_at"`
	ExpiresAt time.Time `json:"expires_at" pg:"expires_at"`
	UserIP    net.IP    `json:"user_ip" pg:"user_ip"`

	User *User `json:"user" pg:"rel:has-one,fk:user_id"`
}

type HasSpecialRightsFor struct {
	tableName      struct{} `pg:"has_special_rights_for"`
	OrganisationID int      `json:"organisation-id" pg:"organisation_id, pk"`
	UserID         int      `json:"user_id" pg:"user_id, pk"`

	Organisation *Organisation `json:"organisation" pg:"rel:has-one,fk:organisation_id"`
	User         *User         `json:"user" pg:"rel:has-one,fk:user_id"`
}

type Building struct {
	tableName  struct{}  `pg:"building"`
	ID         int       `json:"id" pg:"id,pk"`
	Name       string    `json:"name" pg:"name"`
	GPS        string    `json:"gps" pg:"gps"`
	Campus     string    `json:"campus" pg:"campus"`
	UpdateDate time.Time `json:"update_date" pg:"update_date"`
}

type Room struct {
	tableName  struct{}  `pg:"room"`
	ID         int       `json:"id" pg:"id,pk"`
	Number     string    `json:"number" pg:"number"`
	Floor      string    `json:"floor" pg:"floor"`
	Name       string    `json:"name" pg:"name"`
	BuildingID int       `json:"building_id" pg:"building_id"`
	UpdateDate time.Time `json:"update_date" pg:"update_date"`

	Building *Building `json:"building" pg:"rel:has-one,fk:building_id"`
}

type Shelf struct {
	tableName  struct{}  `pg:"shelf"`
	ID         string    `json:"id" pg:"id,pk"`
	Name       string    `json:"name" pg:"name"`
	OwnedBy    int       `json:"owned_by" pg:"owned_by"`
	RoomID     int       `json:"room_id" pg:"room_id"`
	UpdateDate time.Time `json:"update_date" pg:"update_date"`

	Room         *Room         `json:"room" pg:"rel:has-one,fk:room_id"`
	Organisation *Organisation `json:"organisation" pg:"rel:has-one,fk:owned_by"`
	Columns      []Column      `json:"columns" pg:"rel:has-many"`
}

type Column struct {
	tableName struct{} `pg:"column"`
	ID        string   `json:"id" pg:"id,pk"`
	ShelfID   string   `json:"shelf_id" pg:"shelf_id"`

	Shelf      *Shelf      `json:"shelf" pg:"rel:has-one,fk:shelf_id"`
	ShelfUnits []ShelfUnit `json:"shelf_units" pg:"rel:has-many,fk:column_id"`
}
type ShelfUnit struct { //it is also the new LOCATION
	tableName        struct{} `pg:"shelf_unit"`
	ID               string   `json:"id" pg:"id,pk"`
	Type             int      `json:"type" pg:"type"`                             //0 is small, 1 is big
	PositionInColumn int      `json:"position_in_column" pg:"position_in_column"` //to change the order of the units in the column later
	ColumnID         string   `json:"column_id" pg:"column_id"`
	Description      string   `json:"description" pg:"description"`

	Column *Column `json:"column" pg:"rel:has-one,fk:column_id"`
}

type Item struct {
	tableName struct{} `pg:"item"`
	ID        int      `json:"id" pg:"id,pk"`
	Name      string   `json:"name" pg:"name"`
	//Description  string   `json:"description" pg:"description"`
	//Category     string   `json:"category" pg:"category"`
	IsConsumable bool `json:"is_consumable" pg:"is_consumable"`
}

//type NonConsumable struct { //This should be implemented into the logic not in the database
//	tableName struct{} `pg:"non_consumable"`
//	ID        int      `json:"id" pg:"id,pk"`
//	ItemID    int      `json:"item_id" pg:"item_id"`
//
//	Item *Item `json:"item" pg:"rel:has-one,fk:item_id"`
//}
//
//type Consumable struct {
//	tableName struct{} `pg:"consumable"`
//	ID        int      `json:"id" pg:"id,pk"`
//	ItemID    int      `json:"item_id" pg:"item_id"`
//
//	Item *Item `json:"item" pg:"rel:has-one,fk:item_id"`
//}

type ShoppingCart struct {
	tableName struct{} `pg:"shopping_cart"`
	UserID    int      `json:"user_id" pg:"user_id"`
	ID        int      `json:"id" pg:"id,pk"`

	ShoppingCartItems []ShoppingCartItem `json:"shopping_cart_items" pg:"rel:has-many,fk:shopping_cart_id"`
}

type ShoppingCartItem struct {
	ID             int `json:"id" pg:"id,pk"`
	Amount         int `json:"amount" pg:"amount"`
	InventoryID    int `json:"inventory_id" pg:"inventory_id"`
	ShoppingCartID int `json:"shopping_cart_id" pg:"shopping_cart_id"`

	Inventory    *Inventory   `json:"inventory" pg:"rel:has-one,fk:inventory_id"`
	ShoppingCart ShoppingCart `json:"shopping_cart" pg:"rel:has-one,fk:shopping_cart_id"`
}

type Inventory struct {
	tableName   struct{}  `pg:"Inventory"`
	ID          int       `json:"id" pg:"id,pk"`
	ItemID      int       `json:"item_id" pg:"item_id"`
	ShelfUnitID string    `json:"shelf_unit_id" pg:"shelf_unit_id"`
	Amount      int       `json:"amount" pg:"amount"`
	UpdateDate  time.Time `json:"update_date" pg:"update_date"`

	Item         *Item          `json:"item" pg:"rel:has-one,fk:item_id"`
	ShelfUnit    *ShelfUnit     `json:"shelf_unit" pg:"rel:has-one,fk:shelf_unit_id"`
	RequestItems []RequestItems `json:"request_item" pg:"rel:has-many,fk:inventory_id"`
}

type Request struct {
	tableName struct{}  `pg:"request"`
	ID        int       `json:"id" pg:"id,pk"`
	UserID    int       `json:"user_id" pg:"user_id"`
	StartDate time.Time `json:"start_date" pg:"start_date"`
	EndDate   time.Time `json:"end_date" pg:"end_date"`
	Note      string    `json:"note" pg:"note"`
	Status    string    `json:"status" pg:"status"`

	User *User `json:"user" pg:"rel:has-one,fk:user_id"`
}

type RequestItems struct {
	tableName   struct{} `pg:"request_items"`
	ID          int      `json:"id" pg:"id,pk"`
	RequestID   int      `json:"request_id" pg:"request_id"`
	InventoryID int      `json:"inventory_id" pg:"inventory_id"`
	Amount      int      `json:"amount" pg:"amount"`

	Request   *Request   `json:"request" pg:"rel:has-one,fk:request_id"`
	Inventory *Inventory `json:"inventory" pg:"rel:has-one,fk:inventory_id"`
}
type RequestReview struct {
	tableName struct{} `pg:"request_review"`
	UserID    int      `json:"user_id" pg:"user_id"`
	RequestID int      `json:"request_id" pg:"request_id"`
	Outcome   string   `json:"outcome" pg:"outcome"`
	Note      string   `json:"note" pg:"note"`

	User    *User    `json:"user" pg:"rel:has-one,fk:user_id"`
	Request *Request `json:"request" pg:"rel:has-one,fk:request_id"`
}

type Loans struct {
	tableName     struct{}  `pg:"loans"`
	ID            int       `json:"id" pg:"id,pk"`
	RequestItemID int       `json:"request_item_id" pg:"request_item_id"`
	IsReturned    bool      `json:"returned" pg:"returned,use_zero"`
	ReturnedAt    time.Time `json:"returned_at,omitempty" pg:"returned_at"`

	RequestItems *RequestItems `pg:"rel:belongs-to,fk:request_item_id"`
}

<<<<<<< HEAD
type Account struct {
	tableName struct{} `pg:"account"`
	ID        int      `json:"id" pg:"id,pk"`
	slack     string   `json:"slack_id" pg:"slack_id"`
	cookie    string   `json:"cookie" pg:"cookie"`
}

type Session struct {
	tableName struct{}  `pg:"session"`
	ID        int       `json:"session_id" pg:"session_id"`
	AccountID int       `json:"account_id" pg:"account_id"`
	CreatedAt time.Time `json:"created_at" pg:"created_at"`
	ExpiresAt time.Time `json:"expires_at" pg:"expires_at"`
	UserIP    net.IP    `json:"user_ip" pg:"user_ip"`
=======
type Consumed struct {
	tableName     struct{} `pg:"consumed"`
	ID            int      `json:"id" pg:"id,pk"`
	RequestItemID int      `json:"request_item_id" pg:"request_item_id"`

	RequestItems *RequestItems `json:"request_items" pg:"rel:belongs-to,fk:request_item_id"`
>>>>>>> 0c2f2a95
}<|MERGE_RESOLUTION|>--- conflicted
+++ resolved
@@ -197,12 +197,12 @@
 	RequestItems *RequestItems `pg:"rel:belongs-to,fk:request_item_id"`
 }
 
-<<<<<<< HEAD
-type Account struct {
-	tableName struct{} `pg:"account"`
-	ID        int      `json:"id" pg:"id,pk"`
-	slack     string   `json:"slack_id" pg:"slack_id"`
-	cookie    string   `json:"cookie" pg:"cookie"`
+type Consumed struct {
+	tableName     struct{} `pg:"consumed"`
+	ID            int      `json:"id" pg:"id,pk"`
+	RequestItemID int      `json:"request_item_id" pg:"request_item_id"`
+
+	RequestItems *RequestItems `json:"request_items" pg:"rel:belongs-to,fk:request_item_id"`
 }
 
 type Session struct {
@@ -212,12 +212,4 @@
 	CreatedAt time.Time `json:"created_at" pg:"created_at"`
 	ExpiresAt time.Time `json:"expires_at" pg:"expires_at"`
 	UserIP    net.IP    `json:"user_ip" pg:"user_ip"`
-=======
-type Consumed struct {
-	tableName     struct{} `pg:"consumed"`
-	ID            int      `json:"id" pg:"id,pk"`
-	RequestItemID int      `json:"request_item_id" pg:"request_item_id"`
-
-	RequestItems *RequestItems `json:"request_items" pg:"rel:belongs-to,fk:request_item_id"`
->>>>>>> 0c2f2a95
 }