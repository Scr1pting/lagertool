--- conflicted
+++ resolved
@@ -188,23 +188,21 @@
 }
 
 type Loans struct {
-<<<<<<< HEAD
-	tableName  struct{}  `pg:"loans"`
-	ID         int       `json:"id" pg:"id,pk"`
-	PersonID   int       `json:"person_id" pg:"person_id"`
-	ItemID     int       `json:"item_id" pg:"item_id"`
-	Amount     int       `json:"amount" pg:"amount"`
-	Begin      time.Time `json:"begin" pg:"begin"`
-	Until      time.Time `json:"until,omitempty" pg:"until"`
-	Returned   bool      `json:"returned" pg:"returned,use_zero"`
-	ReturnedAt time.Time `json:"returned_at,omitempty" pg:"returned_at"`
-}
-
-type Account struct {
-	tableName struct{} `pg:"account"`
-	ID        int      `json:"id" pg:"id,pk"`
-	slack     string   `json:"slack_id" pg:"slack_id"`
-	cookie    string   `json:"cookie" pg:"cookie"`
+	tableName     struct{}  `pg:"loans"`
+	ID            int       `json:"id" pg:"id,pk"`
+	RequestItemID int       `json:"request_item_id" pg:"request_item_id"`
+	IsReturned    bool      `json:"returned" pg:"returned,use_zero"`
+	ReturnedAt    time.Time `json:"returned_at,omitempty" pg:"returned_at"`
+
+	RequestItems *RequestItems `pg:"rel:belongs-to,fk:request_item_id"`
+}
+
+type Consumed struct {
+	tableName     struct{} `pg:"consumed"`
+	ID            int      `json:"id" pg:"id,pk"`
+	RequestItemID int      `json:"request_item_id" pg:"request_item_id"`
+
+	RequestItems *RequestItems `json:"request_items" pg:"rel:belongs-to,fk:request_item_id"`
 }
 
 type Session struct {
@@ -214,21 +212,4 @@
 	CreatedAt time.Time `json:"created_at" pg:"created_at"`
 	ExpiresAt time.Time `json:"expires_at" pg:"expires_at"`
 	UserIP    net.IP    `json:"user_ip" pg:"user_ip"`
-=======
-	tableName     struct{}  `pg:"loans"`
-	ID            int       `json:"id" pg:"id,pk"`
-	RequestItemID int       `json:"request_item_id" pg:"request_item_id"`
-	IsReturned    bool      `json:"returned" pg:"returned,use_zero"`
-	ReturnedAt    time.Time `json:"returned_at,omitempty" pg:"returned_at"`
-
-	RequestItems *RequestItems `pg:"rel:belongs-to,fk:request_item_id"`
-}
-
-type Consumed struct {
-	tableName     struct{} `pg:"consumed"`
-	ID            int      `json:"id" pg:"id,pk"`
-	RequestItemID int      `json:"request_item_id" pg:"request_item_id"`
-
-	RequestItems *RequestItems `json:"request_items" pg:"rel:belongs-to,fk:request_item_id"`
->>>>>>> 66f55a43
 }