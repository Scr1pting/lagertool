--- conflicted
+++ resolved
@@ -37,9 +37,9 @@
 func InitDB(con *pg.DB) {
 	models := []interface{}{
 		(*Organisation)(nil),
+    (*Session)(nil),
 		(*User)(nil),
-		(*Session)(nil),
-		(*HasSpecialRightsFor)(nil),
+    (*HasSpecialRightsFor)(nil),
 		(*Building)(nil),
 		(*Room)(nil),
 		(*Shelf)(nil),
@@ -53,15 +53,10 @@
 		(*RequestItems)(nil),
 		(*RequestReview)(nil),
 		(*Loans)(nil),
-<<<<<<< HEAD
 		(*Event)(nil),
 		(*EventHelper)(nil),
 		(*EventLoan)(nil),
-		(*Session)(nil),
-		(*Account)(nil),
-=======
 		(*Consumed)(nil),
->>>>>>> 108b1107
 	}
 
 	log.Println("🚀 Initializing database tables...")
