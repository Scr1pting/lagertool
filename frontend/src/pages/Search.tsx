import { useMemo } from "react"
import getInventory from "@/api/getInventory";
import DataTable from "@/components/DataTable/DataTable";
import createInventoryColumns from "@/components/DataTable/InventoryTable/InventoryColumns";
import RegularPage from "@/components/RegularPage";
import SelectedRangeDesc from "@/components/SelectedRangeDesc";
import useApi from "@/hooks/useApi";
import { useDate } from "@/store/useDate";
import type { InventoryItem } from "@/types/inventory";

function Search() {
  const { status, data: inventory, error } = useApi<InventoryItem[]>(getInventory);
<<<<<<< HEAD
  const selectedRange = useDate((state) => state.selectedRange)

  return (
    <RegularPage
      title="Search Results"
      description={<SelectedRangeDesc range={selectedRange} />}
    >
      <DataTable data={inventory ?? []} columns={inventoryColumns} />
=======

  const columns = useMemo(() => createInventoryColumns(), [])

  return (
    <RegularPage title="Search Results">
      <DataTable data={inventory ?? []} columns={columns} />
>>>>>>> eb3e9e32
    </RegularPage>
  )
}

export default Search;<|MERGE_RESOLUTION|>--- conflicted
+++ resolved
@@ -10,7 +10,6 @@
 
 function Search() {
   const { status, data: inventory, error } = useApi<InventoryItem[]>(getInventory);
-<<<<<<< HEAD
   const selectedRange = useDate((state) => state.selectedRange)
 
   return (
@@ -19,14 +18,6 @@
       description={<SelectedRangeDesc range={selectedRange} />}
     >
       <DataTable data={inventory ?? []} columns={inventoryColumns} />
-=======
-
-  const columns = useMemo(() => createInventoryColumns(), [])
-
-  return (
-    <RegularPage title="Search Results">
-      <DataTable data={inventory ?? []} columns={columns} />
->>>>>>> eb3e9e32
     </RegularPage>
   )
 }
