import clsx from 'clsx';
import { Link } from "react-router-dom";
import { ShoppingCart } from 'lucide-react';
import styles from "./NavBar.module.css";
import MoreDropdown from "./MoreDropdown";
import SearchBar from "./SearchBar";
import MiniCart from '../MiniCart';
import Org from './Orgs';
import RangeSelector from './RangeSelector';

export default function NavBar() {

  return (
    <div className={styles.NavBar}>
      <div className={styles.content}>
        
        <Link className={styles.logo} to="/" aria-label="Home">
          <img
            className="logo"
            src="/logo.webp"
            alt="Viscon logo"
          />
        </Link>

        <Org />

        <div className={styles.input}><SearchBar /></div>

<<<<<<< HEAD
        <div className={styles.actionGroup}>
          <RangeSelector />
          <MiniCart
            trigger={
              <button
                type="button"
                className={clsx(styles.input, styles.buttonRnd, styles.actionButton)}
                aria-label="Open cart"
              >
                <ShoppingCart className={styles.navIcon} />
              </button>
            }
          />
          <Org />
          <MoreDropdown />
        </div>
        
=======
        <MoreDropdown />

        <MiniCart
          trigger={
            <button
              type="button"
              className={clsx(styles.input, styles.buttonRnd)}
              aria-label="Open cart"
            >
              <ShoppingCart className={styles.navIcon} />
            </button>
          }
        />
>>>>>>> fb16a7a1
      </div>
    </div>
  );
}<|MERGE_RESOLUTION|>--- conflicted
+++ resolved
@@ -26,7 +26,6 @@
 
         <div className={styles.input}><SearchBar /></div>
 
-<<<<<<< HEAD
         <div className={styles.actionGroup}>
           <RangeSelector />
           <MiniCart
@@ -40,25 +39,9 @@
               </button>
             }
           />
-          <Org />
           <MoreDropdown />
         </div>
         
-=======
-        <MoreDropdown />
-
-        <MiniCart
-          trigger={
-            <button
-              type="button"
-              className={clsx(styles.input, styles.buttonRnd)}
-              aria-label="Open cart"
-            >
-              <ShoppingCart className={styles.navIcon} />
-            </button>
-          }
-        />
->>>>>>> fb16a7a1
       </div>
     </div>
   );
