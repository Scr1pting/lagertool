--- conflicted
+++ resolved
@@ -4,10 +4,7 @@
     { "path": "./tsconfig.app.json" },
     { "path": "./tsconfig.node.json" }
   ],
-<<<<<<< HEAD
-=======
   // Shadcn
->>>>>>> c124fad4
   "compilerOptions": {
     "baseUrl": ".",
     "paths": {
